//! # `CouchDB` library for Rust
//!
//! ## Description
//!
//! This crate is an interface to `CouchDB` HTTP REST API. Works with stable Rust.
//!
//! This library is a spin-off based on the excellent work done by Mathieu Amiot and others at Yellow Innovation on the
//! Sofa library. The original project can be found at https://github.com/YellowInnovation/sofa
//!
//! The Sofa library lacked support for async I/O, and missed a few essential operations we needed in our projects. That's
//! why I've decided to create a new project based on the original Sofa code.
//!
//! The rust-rs library has been updated to the Rust 2018 edition standards, uses async I/O, and compiles against the latest serde and
//! reqwest libraries.
//!
//! **NOT 1.0 YET, so expect changes**
//!
//! **Supports `CouchDB` 2.3.0 and up, including the newly released 3.0 version.**
//!
//! Be sure to check [CouchDB's Documentation](http://docs.couchdb.org/en/latest/index.html) in detail to see what's possible.
//!
//! ## Example code
//!
//! You can launch the included example with:
//! ```shell script
//! cargo run --example basic_operations
//! ```
//!
//! ## Running tests
//!
//! Make sure that you have an instance of `CouchDB` 2.0+ running, either via the supplied `docker-compose.yml` file or by yourself. It must be listening on the default port.
//! Since Couch 3.0 the "Admin Party" mode is no longer supported. This means you need to provide a username and password during launch.
//! The tests and examples assume an "admin" `CouchDB` user with a "password" `CouchDB` password. Docker run command:
//!
//! ```shell script
//! docker run --rm -p 5984:5984 -e COUCHDB_USER=admin -e COUCHDB_PW=password couchdb:3
//! ```
//!
//! And then
//! `cargo test -- --test-threads=1`
//!
//! Single-threading the tests is very important because we need to make sure that the basic features are working before actually testing features on dbs/documents.
//!
//! ## Usage
//!
//! A typical find operation looks like this.
//!
//! ```
//! use couch_rs::types::find::FindQuery;
//! use std::error::Error;
//! use serde_json::Value;
//! use couch_rs::document::DocumentCollection;
//!
//! const DB_HOST: &str = "http://localhost:5984";
//! const TEST_DB: &str = "test_db";
//!
//! #[tokio::main]
//! async fn main() -> Result<(), Box<dyn Error>> {
//!     let client = couch_rs::Client::new(DB_HOST, "admin", "password")?;
//!     let db = client.db(TEST_DB).await?;
//!     let find_all = FindQuery::find_all();
//!     let docs = db.find_raw(&find_all).await?;
//!     Ok(())
//! }
//!```
//!
//! You can use a similar operation to get a typed Couch document.
//!
//! ```
//! use couch_rs::CouchDocument;
//! use couch_rs::types::find::FindQuery;
//! use couch_rs::document::{DocumentCollection, TypedCouchDocument};
//! use couch_rs::types::document::DocumentId;
//! use std::error::Error;
//! use serde_json::Value;
//! use serde::{Deserialize, Serialize};
//!
//! const DB_HOST: &str = "http://localhost:5984";
//! const TEST_DB: &str = "user_db";
//!
//! #[derive(Serialize, Deserialize, CouchDocument)]
//! pub struct UserDetails {
//!    #[serde(skip_serializing_if = "String::is_empty")]
//!     pub _id: DocumentId,
//!     #[serde(skip_serializing_if = "String::is_empty")]
//!     pub _rev: String,
//!     #[serde(rename = "firstName")]
//!     pub first_name: Option<String>,
//!     #[serde(rename = "lastName")]
//!     pub last_name: String,
//! }
//!
//! #[tokio::main]
//! async fn main() -> Result<(), Box<dyn Error>> {
//!     let client = couch_rs::Client::new(DB_HOST, "admin", "password")?;
//!     let db = client.db(TEST_DB).await?;
//!     let find_all = FindQuery::find_all();
//!     let docs: DocumentCollection<UserDetails> = db.find(&find_all).await?;
//!     Ok(())
//! }
//!```
//!
//! See the `database` module for additional usage examples. Or have a look at the `examples` in the
//! GitHub repositiory.
//!

// Re-export #[derive(CouchDocument)].
#[cfg(feature = "couch_rs_derive")]
#[allow(unused_imports)]
#[macro_use]
extern crate couch_rs_derive;

#[cfg(feature = "couch_rs_derive")]
#[doc(hidden)]
pub use couch_rs_derive::*;

pub use std::borrow::Cow;

// Re-export the http crate which is used in `CouchError`.
pub use http;

/// Macros that the crate exports to facilitate most of the
/// doc-to-json-to-string-related tasks
#[allow(unused_macros)]
#[macro_use]
mod macros {
    /// Shortcut to `mod $mod; pub use mod::*;`
    macro_rules! mod_use {
        ($module:ident) => {
            mod $module;
            pub use self::$module::*;
        };
    }

    /// Extracts a JSON Value to a defined Struct; Returns the default value when the field can not be found
    /// or converted
    macro_rules! json_extr {
        ($e:expr) => {
            serde_json::from_value($e.to_owned()).unwrap_or_default()
        };
    }

    /// Automatic call to `serde_json::to_string()` function, with prior
    /// `Document::get_data()` call to get documents' inner data
    macro_rules! dtj {
        ($e:expr) => {
            js!(&$e.get_data())
        };
    }

    /// Automatic call to `serde_json::to_string()` function
    macro_rules! js {
        ($e:expr) => {
            serde_json::to_string(&$e).unwrap()
        };
    }

    /// String creation
    macro_rules! s {
        ($e:expr) => {
            String::from($e)
        };
    }

    /// Gets milliseconds from timespec
    macro_rules! tspec_ms {
        ($tspec:ident) => {{
            $tspec.sec * 1000 + $tspec.nsec as i64 / 1000000
        }};
    }

    /// Gets current UNIX time in milliseconds
    macro_rules! msnow {
        () => {{
            let tm = time::now().to_timespec();
            tspec_ms!(tm)
        }};
    }

    /// Url encode path segments
    macro_rules! url_encode {
        ($id:ident) => {{
            url::form_urlencoded::byte_serialize($id.as_bytes()).collect::<String>()
        }};
    }
}

mod client;
/// Database operations on a `CouchDB` Database.
pub mod database;
<<<<<<< HEAD

/// Typed Database operations on a CouchDB Database.
pub mod typed;

/// Document model to support CouchDB document operations.
=======
/// Document model to support `CouchDB` document operations.
>>>>>>> ee2ab749
pub mod document;
/// Error wrappers for the HTTP status codes returned by `CouchDB`.
pub mod error;
/// Data types to support `CouchDB` management operations
pub mod management;
/// Trait that provides methods that can be used to switch between abstract Document and
/// concrete Model implementors (such as your custom data models)
pub mod model;
/// Data types to support `CouchDB` operations.
pub mod types;

mod changes;

pub use client::Client;

#[allow(unused_mut, unused_variables)]
#[cfg(feature = "integration-tests")]
#[cfg(test)]
mod couch_rs_tests {
    use crate as couch_rs;
    use couch_rs::document::TypedCouchDocument;
    use couch_rs::types::document::DocumentId;
    use couch_rs::CouchDocument;
    use serde::{Deserialize, Serialize};
    use std::borrow::Cow;

    #[derive(Serialize, Deserialize, CouchDocument, Default, Debug)]
    pub struct TestDoc {
        #[serde(skip_serializing_if = "String::is_empty")]
        pub _id: DocumentId,
        #[serde(skip_serializing_if = "String::is_empty")]
        pub _rev: String,
        pub first_name: String,
        pub last_name: String,
    }

    #[derive(serde::Serialize, serde::Deserialize, Clone, Debug)]
    struct TestDocImplementing {
        my_id: String,
        my_rev: String,
        first_name: String,
        last_name: String,
    }
    impl TypedCouchDocument for TestDocImplementing {
        fn get_id(&self) -> Cow<str> {
            Cow::Borrowed(&self.my_id)
        }

        fn get_rev(&self) -> Cow<str> {
            Cow::Borrowed(&self.my_rev)
        }

        fn set_rev(&mut self, rev: &str) {
            self.my_rev = rev.to_string();
        }

        fn set_id(&mut self, id: &str) {
            self.my_id = id.to_string();
        }

        fn merge_ids(&mut self, other: &Self) {
            self.my_id = other.my_id.clone();
        }
    }

    mod client_tests {
        use crate::client::Client;
        use crate::couch_rs_tests::TestDoc;
        use crate::couch_rs_tests::TestDocImplementing;
        use crate::document::TypedCouchDocument;
        use crate::error::CouchError;
        use reqwest::StatusCode;
        use serde_json::json;

        #[tokio::test]
        async fn should_check_couchdbs_status() {
            let client = Client::new_local_test().unwrap();
            let status = client.check_status().await;
            assert!(status.is_ok());
            assert_eq!("The Apache Software Foundation", status.unwrap().vendor.name);
        }

        #[tokio::test]
        async fn should_create_test_db() {
            let client = Client::new_local_test().unwrap();
            let dbw = client.db("should_create_test_db").await;
            assert!(dbw.is_ok());

            client
                .destroy_db("should_create_test_db")
                .await
                .expect("can not destroy db");
        }

        #[tokio::test]
        async fn should_create_test_db_with_a_complex_name() {
            // https://docs.couchdb.org/en/stable/api/database/common.html#put--db
            // Name must begin with a lowercase letter (a-z)
            // Lowercase characters (a-z)
            // Digits (0-9)
            // Any of the characters _, $, (, ), +, -, and /.
            let client = Client::new_local_test().unwrap();
            let dbname = "abcdefghijklmnopqrstuvwxyz+0123456789_$()-/";
            let dbw = client.db(dbname).await;
            assert!(dbw.is_ok());
            assert!(client.exists(dbname).await.is_ok());
            let info = client.get_info(dbname).await.expect("can not get db info");
            assert_eq!(info.db_name, dbname);
            client.destroy_db(dbname).await.expect("can not destroy db");
        }

        #[tokio::test]
        async fn should_get_information_on_test_db() {
            let client = Client::new_local_test().unwrap();
            let dbname = "should_get_information_on_test_db";
            let dbw = client.db(dbname).await;
            assert!(dbw.is_ok());
            assert!(client.exists(dbname).await.is_ok());
            let info = client.get_info(dbname).await.expect("can not get db info");
            assert_eq!(info.db_name, dbname);
            client.destroy_db(dbname).await.expect("can not destroy db");
        }

        #[tokio::test]
        async fn should_not_exist() {
            let client = Client::new_local_test().unwrap();
            let dbname = "should_not_exist";
            let dbw = client.exists(dbname).await;
            assert!(!client.exists(dbname).await.unwrap());
        }

        #[tokio::test]
        async fn should_create_a_document() {
            let client = Client::new_local_test().unwrap();
            let dbw = client.db("should_create_a_document").await;
            assert!(dbw.is_ok());
            let db = dbw.unwrap();

            let mut doc = json!({
                "thing": true
            });
            let ndoc_result = db.create(&mut doc).await;

            assert!(ndoc_result.is_ok());

            let details = ndoc_result.unwrap();
            assert_eq!(details.rev, doc.get("_rev").unwrap().as_str().unwrap());

            client
                .destroy_db("should_create_a_document")
                .await
                .expect("can not destroy db");
        }

        #[tokio::test]
        async fn should_create_a_typed_document() {
            let client = Client::new_local_test().unwrap();
            let dbw = client.db("should_create_a_typed_document").await;
            assert!(dbw.is_ok());
            let db = dbw.unwrap();
            let mut my_doc = TestDoc {
                _id: "".to_string(),
                _rev: "".to_string(),
                first_name: "John".to_string(),
                last_name: "Doe".to_string(),
            };

            let ndoc_result = db.create(&mut my_doc).await;

            assert!(ndoc_result.is_ok());

            let details = ndoc_result.unwrap();
            assert_eq!(details.rev, my_doc._rev);
            assert!(!my_doc._id.is_empty());
            assert!(my_doc._rev.starts_with("1-"));

            client
                .destroy_db("should_create_a_typed_document")
                .await
                .expect("can not destroy db");
        }

        #[tokio::test]
        async fn should_keep_id_creating_a_typed_document_deriving() {
            let client = Client::new_local_test().unwrap();
            let dbw = client.db("should_keep_id_creating_a_typed_document").await;
            assert!(dbw.is_ok());
            let db = dbw.unwrap();
            const UNIQUE_ID: &str = "unique_id";
            let mut my_doc = TestDoc {
                _id: UNIQUE_ID.to_string(),
                _rev: "".to_string(),
                first_name: "John".to_string(),
                last_name: "Doe".to_string(),
            };

            let ndoc_result = db.create(&mut my_doc).await;

            assert!(ndoc_result.is_ok());

            let details = ndoc_result.unwrap();
            assert_eq!(details.rev, my_doc._rev);
            assert!(!my_doc._id.is_empty());
            assert!(my_doc._rev.starts_with("1-"));

            let document: TestDoc = db.get(UNIQUE_ID).await.expect("can not get doc");

            client
                .destroy_db("should_keep_id_creating_a_typed_document")
                .await
                .expect("can not destroy db");
        }

        #[tokio::test]
        async fn should_keep_id_creating_a_typed_document_implementing() {
            create_read_remove(Some("id".to_string()), None).await;
        }

        #[tokio::test]
        async fn should_ignore_rev_creating_a_typed_document_implementing() {
            create_read_remove(Some("id".to_string()), Some("something".to_string())).await;
        }

        #[tokio::test]
        async fn should_update_id_creating_a_typed_document_implementing() {
            create_read_remove(None, None).await;
        }

        async fn create_read_remove(id: Option<String>, rev: Option<String>) {
            let client = Client::new_local_test().unwrap();
            let dbw = client.db("create_read_remove_with_rev").await;
            assert!(dbw.is_ok());
            let db = dbw.unwrap();
            let (id, autogenerated_id) = if let Some(id) = id {
                (id, false)
            } else {
                (String::new(), true)
            };
            let rev = rev.unwrap_or_default();

            let mut my_doc = TestDocImplementing {
                my_id: id.clone(),
                my_rev: rev.clone(),
                first_name: "John".to_string(),
                last_name: "Doe".to_string(),
            };

            let details = db
                .create(&mut my_doc)
                .await
                .unwrap_or_else(|err| panic!("can not create doc with rev '{}': {}", rev, err));

            assert_eq!(details.rev, my_doc.my_rev);
            if autogenerated_id {
                assert!(!my_doc.get_id().is_empty(), "Found empty _id for document {:?}", my_doc);
                assert_ne!(
                    my_doc.my_id, id,
                    "generated id and original id (empty) should be different"
                );
            } else {
                assert_eq!(my_doc.my_id, id);
            }
            assert!(
                !my_doc.get_rev().is_empty(),
                "Found empty _rev for document {:?}",
                my_doc
            );

            let document: TestDocImplementing = db.get(&my_doc.my_id).await.expect("can not get doc");
            assert!(db.remove(&document).await, "can not remove doc {:?}", document);

            client
                .destroy_db("create_read_remove_with_rev")
                .await
                .expect("can not destroy db");
        }

        #[tokio::test]
        async fn should_keep_id_bulk_creating_a_typed_document_implementing() {
            let client = Client::new_local_test().unwrap();
            let dbw = client
                .db("should_keep_id_bulk_creating_a_typed_document_implementing")
                .await;
            assert!(dbw.is_ok());
            let db = dbw.unwrap();
            const UNIQUE_ID: &str = "unique_id";
            let mut my_doc = TestDocImplementing {
                my_id: UNIQUE_ID.to_string(),
                my_rev: String::default(),
                first_name: "John".to_string(),
                last_name: "Doe".to_string(),
            };

            let mut docs = vec![my_doc];
            let results = db
                .bulk_docs(&mut docs)
                .await
                .unwrap_or_else(|err| panic!("can not create doc: {}", err));
            let my_doc = docs.into_iter().next().expect("no doc found");
            let details = results
                .into_iter()
                .collect::<Result<Vec<_>, CouchError>>()
                .expect("operation failed")
                .into_iter()
                .next()
                .expect("no result found");
            assert_eq!(details.rev, my_doc.my_rev);
            assert_eq!(my_doc.my_id, UNIQUE_ID);
            assert!(
                !my_doc.get_rev().is_empty(),
                "Found empty _rev for document {:?}",
                my_doc
            );

            let document: TestDocImplementing = db.get(UNIQUE_ID).await.expect("can not get doc");
            assert!(db.remove(&document).await, "can not remove doc");

            client
                .destroy_db("should_keep_id_bulk_creating_a_typed_document_implementing")
                .await
                .expect("can not destroy db");
        }

        #[tokio::test]
        async fn should_create_bulk_documents() {
            let client = Client::new_local_test().unwrap();
            let dbname = "should_create_bulk_documents";
            let dbw = client.db(dbname).await;
            assert!(dbw.is_ok());
            let db = dbw.unwrap();

            let mut docs = vec![
                json!({
                    "_id":"first",
                    "thing": true
                }),
                json!({
                    "_id":"first",
                    "thing": false
                }),
            ];
            let ndoc_result = db.bulk_docs(&mut docs).await;

            assert!(ndoc_result.is_ok());

            let mut ndoc_result = ndoc_result.unwrap().into_iter();
            let first_result = ndoc_result.next().unwrap();
            assert!(first_result.is_ok());
            let mut docs = docs.into_iter();
            let first_doc = docs.next().unwrap();
            assert_eq!(
                first_doc.as_object().unwrap().get("_rev").unwrap().as_str().unwrap(),
                first_result.unwrap().rev.as_str()
            );

            let second_result = ndoc_result.next().unwrap();
            assert!(second_result.is_err());
            assert_eq!(second_result.err().unwrap().status(), Some(StatusCode::CONFLICT));

            client.destroy_db(dbname).await.expect("can not destroy db");
        }

        #[tokio::test]
        async fn should_destroy_the_db() {
            let client = Client::new_local_test().unwrap();
            client.db("should_destroy_the_db").await.expect("can not create db");

            assert!(client.destroy_db("should_destroy_the_db").await.unwrap());
        }
    }

    mod database_tests {
        use crate::document::{DocumentCollection, TypedCouchDocument};
        use crate::error::CouchResultExt;
        use crate::management::ClusterSetup;
        use crate::management::EnsureDbsExist;
        use crate::types;
        use crate::types::find::FindQuery;
        use crate::types::query::{QueriesParams, QueryParams};
        use crate::types::view::{CouchFunc, CouchViews};
        use crate::{client::Client, types::view::ViewCollection};
        use crate::{database::Database, error::CouchResult};
        use serde_json::{json, Value};
        use tokio::sync::mpsc;
        use tokio::sync::mpsc::{Receiver, Sender};

        async fn setup(dbname: &str) -> (Client, Database, Value) {
            let client = Client::new_local_test().unwrap();
            let dbw = client.db(dbname).await;
            assert!(dbw.is_ok());
            let db = dbw.unwrap();

            let mut doc = json!({
                "thing": true
            });
            let ndoc_result = db.create(&mut doc).await;

            assert!(ndoc_result.is_ok());

            let details = ndoc_result.unwrap();
            assert_eq!(details.rev, doc.get("_rev").unwrap().as_str().unwrap());
            (client, db, doc)
        }

        async fn setup_multiple(dbname: &str, nr_of_docs: usize) -> (Client, Database, Vec<Value>) {
            let client = Client::new_local_test().unwrap();
            let dbw = client.db(dbname).await;
            assert!(dbw.is_ok());
            let db = dbw.unwrap();
            let mut docs = vec![];

            for _ in 0..nr_of_docs {
                let mut doc = json!({
                    "thing": true
                });
                let ndoc_result = db.create(&mut doc).await;

                assert!(ndoc_result.is_ok());

                let details = ndoc_result.unwrap();
                assert_eq!(details.rev, doc.get("_rev").unwrap().as_str().unwrap());

                docs.push(doc)
            }

            (client, db, docs)
        }

        async fn teardown(client: Client, dbname: &str) {
            assert!(client.destroy_db(dbname).await.unwrap())
        }

        #[tokio::test]
        async fn should_update_a_document() {
            let (client, db, mut doc) = setup("should_update_a_document").await;

            doc["thing"] = json!(false);

            let save_result = db.save(&mut doc).await;
            assert!(save_result.is_ok());
            let details = save_result.unwrap();
            assert_eq!(doc["_rev"], details.rev);

            teardown(client, "should_update_a_document").await;
        }

        #[tokio::test]
        async fn should_handle_a_document_plus() {
            let dbname = "should_handle_a_document_plus";
            let (client, db, mut doc) = setup(dbname).await;

            assert!(db.remove(&doc).await);
            // make sure db is empty
            assert_eq!(db.get_all_raw().await.unwrap().rows.len(), 0);

            // create 1 doc with plus sign in the _id
            let id = "1+2";
            let mut created = json!({ "_id": id });
            let details = db.create(&mut created).await.unwrap();
            assert_eq!(details.id, id);

            // update it
            let save_result = db.save(&mut created).await;
            assert!(save_result.is_ok());
            // make sure db has only 1 doc
            assert_eq!(db.get_all_raw().await.unwrap().rows.len(), 1);

            // delete it
            assert!(db.remove(&created).await);
            // make sure db has no docs
            assert_eq!(db.get_all_raw().await.unwrap().rows.len(), 0);

            teardown(client, dbname).await;
        }

        #[tokio::test]
        async fn should_remove_a_document() {
            let (client, db, doc) = setup("should_remove_a_document").await;
            assert!(db.remove(&doc).await);

            teardown(client, "should_remove_a_document").await;
        }

        #[tokio::test]
        async fn should_recognize_a_non_existent_document() {
            let (client, db, doc) = setup("should_recognize_a_non_existent_document").await;
            let result = db.get_raw("non_existent").await;
            assert!(result.expect_err("should be a 404").is_not_found());
            teardown(client, "should_recognize_a_non_existent_document").await;
        }

        #[tokio::test]
        async fn should_turn_a_non_existent_document_into_an_option() {
            let (client, db, doc) = setup("should_turn_a_non_existent_document_into_an_option").await;
            let result = db.get_raw("non_existent").await;
            let maybe_doc = result.into_option();
            assert!(maybe_doc.expect("should not be an error").is_none());
            teardown(client, "should_turn_a_non_existent_document_into_an_option").await;
        }

        #[tokio::test]
        async fn should_get_a_single_document() {
            let (client, ..) = setup("should_get_a_single_document").await;
            teardown(client, "should_get_a_single_document").await;
        }

        #[tokio::test]
        async fn should_get_a_document_with_a_space_in_id() {
            let (client, db, _) = setup("should_get_a_document_with_a_space_in_id").await;
            let space_doc_result = db
                .create(&mut json!({
                    "_id": "some crazy name"
                }))
                .await;
            assert!(space_doc_result.is_ok());

            let doc_result = db.get_raw("some crazy name").await;
            assert!(doc_result.is_ok());

            teardown(client, "should_get_a_document_with_a_space_in_id").await;
        }

        async fn setup_create_indexes(dbname: &str) -> (Client, Database, Value) {
            let (client, db, doc) = setup(dbname).await;

            let spec = types::index::IndexFields::new(vec![types::find::SortSpec::Simple(s!("thing"))]);

            let res = db.insert_index("thing-index", spec, None, None).await;

            assert!(res.is_ok());

            (client, db, doc)
        }

        #[tokio::test]
        async fn should_create_index_in_db() {
            let (client, db, _) = setup_create_indexes("should_create_index_in_db").await;
            teardown(client, "should_create_index_in_db").await;
        }

        #[tokio::test]
        async fn should_list_indexes_in_db() {
            let (client, db, _) = setup_create_indexes("should_list_indexes_in_db").await;

            let index_list = db.read_indexes().await.unwrap();
            assert!(index_list.indexes.len() > 1);
            let findex = &index_list.indexes[1];

            assert_eq!(findex.name.as_str(), "thing-index");
            teardown(client, "should_list_indexes_in_db").await;
        }

        #[tokio::test]
        async fn should_insert_index_in_db() {
            let (client, db, _) = setup("should_insert_index_in_db").await;

            let spec = types::index::IndexFields::new(vec![types::find::SortSpec::Simple(s!("thing"))]);

            let res = db.insert_index("thing-index", spec, None, None).await;
            assert!(res.is_ok());

            teardown(client, "should_insert_index_in_db").await;
        }

        #[tokio::test]
        async fn should_find_documents_in_db() {
            let (client, db, doc) = setup_create_indexes("should_find_documents_in_db").await;
            let query = FindQuery::new_from_value(json!({
                "selector": {
                    "thing": true
                },
                "limit": 1,
                "sort": [{
                    "thing": "desc"
                }]
            }));

            let documents_res = db.find_raw(&query).await;

            assert!(documents_res.is_ok());
            let documents = documents_res.unwrap();
            assert_eq!(documents.rows.len(), 1);

            teardown(client, "should_find_documents_in_db").await;
        }

        #[tokio::test]
        async fn should_bulk_get_a_document() {
            let (client, db, doc) = setup("should_bulk_get_a_document").await;
            let id = doc.get_id().into_owned();

            let collection = db.get_bulk_raw(vec![id]).await.unwrap();
            assert_eq!(collection.rows.len(), 1);
            assert!(db.remove(&doc).await);

            teardown(client, "should_bulk_get_a_document").await;
        }

        #[tokio::test]
        async fn should_bulk_get_invalid_documents() {
            let (client, db, doc) = setup("should_bulk_get_invalid_documents").await;
            let id = doc.get_id().into_owned();
            let invalid_id = "does_not_exist".to_string();

            let collection = db.get_bulk_raw(vec![id, invalid_id]).await.unwrap();
            assert_eq!(collection.rows.len(), 1);
            assert!(db.remove(&doc).await);

            teardown(client, "should_bulk_get_invalid_documents").await;
        }

        #[tokio::test]
        async fn should_get_all_documents_with_keys() {
            let (client, db, doc) = setup("should_get_all_documents_with_keys").await;
            let id = doc.get_id().into_owned();

            let params = QueryParams::from_keys(vec![id]);

            let collection = db.get_all_params_raw(Some(params)).await.unwrap();
            assert_eq!(collection.rows.len(), 1);
            assert!(db.remove(&doc).await);

            teardown(client, "should_get_all_documents_with_keys").await;
        }

        #[tokio::test]
        async fn should_query_documents_with_keys() {
            let db_name = "should_query_documents_with_keys";
            let (client, db, doc) = setup(db_name).await;
            let id = doc.get_id().into_owned();
            let view_name = "testViewAll";
            db.create_view(
                view_name,
                CouchViews::new(
                    view_name,
                    CouchFunc {
                        map: r#"function(doc) {{
                                    emit(doc._id, null);
                            }}"#
                        .to_string(),
                        reduce: None,
                    },
                ),
            )
            .await
            .unwrap();
            let mut second_doc = json!({
                "thing": true
            });
            let details = db.create(&mut second_doc).await.unwrap();
            let ndoc_id = details.id;
            let single_view_name = "testViewSingle";
            db.create_view(
                single_view_name,
                CouchViews::new(
                    single_view_name,
                    CouchFunc {
                        map: format!(
                            r#"function(doc) {{
                                    if(doc._id === "{}") {{
                                        emit(doc._id, null);
                                    }}
                            }}"#,
                            ndoc_id
                        )
                        .to_string(),
                        reduce: None,
                    },
                ),
            )
            .await
            .unwrap();

            // executing 'all' view querying with keys containing 1 key should result in 1 and 0 entries, respectively
            assert_eq!(
                db.query_raw(
                    view_name,
                    view_name,
                    Some(QueryParams::from_keys(vec![id.clone().into()]))
                )
                .await
                .unwrap()
                .rows
                .len(),
                1
            );
            assert_eq!(
                db.query_raw(
                    single_view_name,
                    single_view_name,
                    Some(QueryParams::from_keys(vec![id.into()])),
                )
                .await
                .unwrap()
                .rows
                .len(),
                0
            );

            assert!(db.remove(&second_doc).await);
            assert!(db.remove(&doc).await);

            teardown(client, db_name).await;
        }

        #[tokio::test]
        async fn should_query_documents_with_key() {
            let db_name = "should_query_documents_with_key";
            let (client, db, doc) = setup(db_name).await;
            let id = doc.get_id().into_owned();
            let view_name = "testViewAll";
            db.create_view(
                view_name,
                CouchViews::new(
                    view_name,
                    CouchFunc {
                        map: r#"function(doc) {{
                                    emit(doc._id, null);
                            }}"#
                        .to_string(),
                        reduce: None,
                    },
                ),
            )
            .await
            .unwrap();
            let mut ndoc = json!({
                "thing": true
            });
            let details = db.create(&mut ndoc).await.unwrap();
            let ndoc_id = ndoc.get_id().into_owned();
            let single_view_name = "testViewSingle";
            db.create_view(
                single_view_name,
                CouchViews::new(
                    single_view_name,
                    CouchFunc {
                        map: format!(
                            r#"function(doc) {{
                                    if(doc._id === "{}") {{
                                        emit(doc._id, null);
                                    }}
                            }}"#,
                            ndoc_id
                        )
                        .to_string(),
                        reduce: None,
                    },
                ),
            )
            .await
            .unwrap();

            // executing 'all' view querying with a specific key should result in 1 and 0 entries, respectively
            let one_key = QueryParams {
                key: Some(doc.get_id().into()),
                ..Default::default()
            };

            assert_eq!(
                db.query_raw(view_name, view_name, Some(one_key.clone()))
                    .await
                    .unwrap()
                    .rows
                    .len(),
                1
            );
            assert_eq!(
                db.query_raw(single_view_name, single_view_name, Some(one_key))
                    .await
                    .unwrap()
                    .rows
                    .len(),
                0
            );

            assert!(db.remove(&ndoc).await);
            assert!(db.remove(&doc).await);

            teardown(client, db_name).await;
        }

        #[tokio::test]
        async fn should_query_documents_with_defaultparams() {
            let dbname = "should_query_documents_with_defaultparams";
            let (client, db, doc) = setup(dbname).await;
            let id = doc.get_id().into_owned();
            let view_name = "testViewAll";
            db.create_view(
                view_name,
                CouchViews::new(
                    view_name,
                    CouchFunc {
                        map: r#"function(doc) {{
                                    emit(doc._id, null);
                            }}"#
                        .to_string(),
                        reduce: None,
                    },
                ),
            )
            .await
            .unwrap();
            let mut ndoc = json!({
                "thing": true
            });
            let details = db.create(&mut ndoc).await.unwrap();
            let ndoc_id = ndoc.get_id().into_owned();
            let single_view_name = "testViewSingle";
            db.create_view(
                single_view_name,
                CouchViews::new(
                    single_view_name,
                    CouchFunc {
                        map: format!(
                            r#"function(doc) {{
                                    if(doc._id === "{}") {{
                                        emit(doc._id, null);
                                    }}
                            }}"#,
                            ndoc_id
                        )
                        .to_string(),
                        reduce: None,
                    },
                ),
            )
            .await
            .unwrap();

            let query_result = db.query_raw(view_name, view_name, None).await;

            // executing 'all' view without any params should result in 2 and 1 entries, respectively
            assert_eq!(query_result.unwrap().rows.len(), 2);
            assert_eq!(
                db.query_raw(single_view_name, single_view_name, None)
                    .await
                    .unwrap()
                    .rows
                    .len(),
                1
            );
            // executing 'all' view with default params should result in 2 and 1 entries, respectively
            assert_eq!(
                db.query_raw(view_name, view_name, Some(QueryParams::default()))
                    .await
                    .unwrap()
                    .rows
                    .len(),
                2
            );
            assert_eq!(
                db.query_raw(single_view_name, single_view_name, Some(QueryParams::default()))
                    .await
                    .unwrap()
                    .rows
                    .len(),
                1
            );

            assert!(db.remove(&ndoc).await);
            assert!(db.remove(&doc).await);

            teardown(client, dbname).await;
        }

        #[tokio::test]
        async fn should_get_many_all_documents_with_keys() {
            let dbname = "should_get_many_all_documents_with_keys";
            let (client, db, docs) = setup_multiple(dbname, 4).await;
            let doc = docs.get(0).unwrap();

            let params1 = QueryParams {
                key: Some(doc.get_id().into_owned()),
                ..Default::default()
            };
            let params2 = QueryParams {
                include_docs: Some(true),
                ..Default::default()
            };
            let mut params3 = QueryParams::default();

            let params = vec![params1, params2, params3];
            let collections = db.query_many_all_docs(QueriesParams::new(params)).await.unwrap();

            assert_eq!(collections.len(), 3);
            assert_eq!(collections.get(0).unwrap().rows.len(), 1);
            // first result has no docs and only 1 row
            assert!(collections.get(0).unwrap().rows.get(0).unwrap().doc.is_none());
            // second result has 4 rows with docs
            assert_eq!(collections.get(1).unwrap().rows.len(), 4);
            assert!(collections.get(1).unwrap().rows.get(0).unwrap().doc.is_some());
            // third result has 4 rows without docs
            assert_eq!(collections.get(2).unwrap().rows.len(), 4);
            assert!(collections.get(2).unwrap().rows.get(0).unwrap().doc.is_none());

            for doc in docs.into_iter() {
                assert!(db.remove(&doc).await);
            }

            teardown(client, dbname).await;
        }

        #[tokio::test]
        async fn should_handle_null_view_keys() {
            let dbname = "should_handle_null_view_keys";
            let (client, db, docs) = setup_multiple(dbname, 4).await;
            let doc = docs.get(0).unwrap();
            let count_by_id = r#"function (doc) {
                                        emit(doc._id, null);
                                    }"#;
            let view_name = "should_handle_null_view_keys";
            /* a view/reduce like this will return something like the following:

               {"rows":[
                   {"key":null,"value":14}
               ]}

               this will fail to deserialize if ViewItem.key is a String. It needs to be a Value to cover for all json scenarios
            */
            assert!(db
                .create_view(
                    view_name,
                    CouchViews::new(view_name, CouchFunc::new(count_by_id, Some("_count"))),
                )
                .await
                .is_ok());

            assert!(db.query_raw(view_name, view_name, None).await.is_ok());

            teardown(client, dbname).await;
        }

        #[tokio::test]
        async fn should_handle_null_values() {
            let dbname = "should_handle_null_values";
            let nr_of_docs = 4;
            let (client, db, docs) = setup_multiple(dbname, nr_of_docs).await;
            let doc = docs.get(0).unwrap();
            // this view generates 'null' values
            let count_by_id = r#"function (doc) {
                                        emit(doc._id, null);
                                    }"#;
            let view_name = "should_handle_null_values";
            /* a view/reduce like this will return something like the following:

               {"rows":[
                   {"key":"aaa","value":null}
               ]}
            */
            assert!(
                db.create_view(view_name, CouchViews::new(view_name, CouchFunc::new(count_by_id, None)),)
                    .await
                    .is_ok(),
                "problems creating view"
            );

            // executing a view against a non-existing key
            let options = QueryParams::from_keys(vec!["doesnotexist".to_string()]);
            // we expect the operation to work even if the type of key is String because there will be no results returned so deserialization will not fail
            let result: CouchResult<ViewCollection<String, String, Value>> =
                db.query(view_name, view_name, Some(options)).await;

            match result {
                Ok(_) => {}
                Err(e) => {
                    panic!("problems executing query: {}", e);
                }
            }

            // getting all entries fails because value is null and we're deserializing to String
            let result: CouchResult<ViewCollection<String, String, Value>> = db.query(view_name, view_name, None).await;

            match result {
                Ok(entries) => {
                    panic!("previous query should have failed, but succeeded");
                }
                Err(e) => {}
            }

            // getting all entries now succeeds because value is null and we're deserializing to Value
            let result: CouchResult<ViewCollection<String, Value, Value>> = db.query(view_name, view_name, None).await;

            match result {
                Ok(entries) => {
                    assert_eq!(nr_of_docs, entries.rows.len());
                }
                Err(e) => {
                    panic!("{}", e)
                }
            }
            teardown(client, dbname).await;
        }

        #[tokio::test]
        async fn should_bulk_insert_and_get_many_docs() {
            let (client, db, _doc) = setup("should_bulk_insert_and_get_many_docs").await;
            let mut docs: Vec<Value> = (0..2000)
                .map(|idx| {
                    json!({
                        "_id": format!("bd_{}", idx),
                        "count": idx,
                    })
                })
                .collect();

            db.bulk_docs(&mut docs).await.expect("should insert 2000 documents");

            // Create a sender and receiver channel pair
            let (tx, mut rx): (Sender<DocumentCollection<Value>>, Receiver<DocumentCollection<Value>>) =
                mpsc::channel(1000);

            // Spawn a separate thread to retrieve the batches from Couch
            let t = tokio::spawn(async move {
                db.get_all_batched(tx, 0, 0).await.expect("can not launch batch fetch");
            });

            let mut retrieved = 0;
            while let Some(all_docs) = rx.recv().await {
                retrieved += all_docs.total_rows;
            }

            // 2001 == 2000 we created with bulk_docs + 1 that is created by setup()
            assert_eq!(retrieved, 2001);

            // Wait for the spawned task to finish (should be done by now).
            t.await.unwrap();
            teardown(client, "should_bulk_insert_and_get_many_docs").await;
        }

        #[tokio::test]
        async fn should_bulk_upsert_docs() {
            let (client, db, _doc) = setup("should_bulk_upsert_docs").await;
            let count = 3;
            let mut docs: Vec<Value> = (0..count)
                .map(|idx| {
                    json!({
                        "_id": format!("bd_{}", idx),
                        "value": "hello",
                        "count": idx,
                    })
                })
                .collect();

            db.bulk_docs(&mut docs).await.expect("should insert documents");

            for doc in docs.iter_mut() {
                doc.as_object_mut()
                    .unwrap()
                    .insert("updated".to_string(), serde_json::Value::Bool(true));
            }

            let res = db.bulk_upsert(&mut docs).await.expect("should upsert documents");

            for i in 0..count {
                assert_eq!(
                    res[i].as_ref().unwrap().rev,
                    docs[i].get_rev(),
                    "Received rev for item {}: '{}' does not match document rev: '{}'",
                    i,
                    res[i].as_ref().unwrap().rev,
                    docs[i].get_rev()
                );
            }
            let ids: Vec<String> = (0..count).map(|idx| format!("bd_{}", idx)).collect();
            let docs = db.get_bulk::<Value>(ids).await.expect("should get documents");

            for i in 0..count {
                assert!(docs[i].get_rev() == res[i].as_ref().unwrap().rev);
                assert!(
                    docs[i]
                        .as_object()
                        .expect("should be an object")
                        .get("updated")
                        .expect("should have updated key")
                        == true
                );
            }
            teardown(client, "should_bulk_upsert_docs").await;
        }

        #[tokio::test]
        async fn should_retrieve_membership() {
            let client = Client::new_local_test().unwrap();
            let membership = client
                .membership()
                .await
                .expect("unable to retrieve cluster membership");
            dbg!(membership);
        }

        #[tokio::test]
        async fn should_retrieve_cluster_setup_status() {
            let client = Client::new_local_test().unwrap();
            let cluster_setup = client
                .cluster_setup(EnsureDbsExist::default())
                .await
                .expect("unable to retrieve cluster setup status");
            assert_eq!(cluster_setup, ClusterSetup::ClusterEnabled);
        }
    }
}<|MERGE_RESOLUTION|>--- conflicted
+++ resolved
@@ -188,15 +188,11 @@
 mod client;
 /// Database operations on a `CouchDB` Database.
 pub mod database;
-<<<<<<< HEAD
-
-/// Typed Database operations on a CouchDB Database.
+
+/// Typed Database operations on a `CouchDB`` Database.
 pub mod typed;
 
-/// Document model to support CouchDB document operations.
-=======
 /// Document model to support `CouchDB` document operations.
->>>>>>> ee2ab749
 pub mod document;
 /// Error wrappers for the HTTP status codes returned by `CouchDB`.
 pub mod error;
