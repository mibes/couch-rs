use crate::database::Database;
use crate::error::{CouchError, CouchResult};
use crate::types::system::{CouchResponse, CouchStatus, DbInfo};
use base64::write::EncoderWriter as Base64Encoder;
use reqwest::header::{HeaderMap, HeaderValue, CONTENT_TYPE, REFERER, USER_AGENT};
use reqwest::{self, Method, StatusCode, Url};
use reqwest::{header, RequestBuilder};
use std::collections::HashMap;
use std::io::Write;
use std::time::Duration;

fn construct_json_headers(uri: Option<&str>) -> HeaderMap {
    let mut headers = HeaderMap::new();
    headers.insert(USER_AGENT, HeaderValue::from_static("reqwest"));
    headers.insert(CONTENT_TYPE, HeaderValue::from_static("application/json"));

    if let Some(u) = uri {
        headers.insert(REFERER, HeaderValue::from_str(u).unwrap());
    }

    headers
}

fn parse_server(uri: &str) -> CouchResult<Url> {
    let parsed_url = Url::parse(uri)?;
    assert!(!parsed_url.cannot_be_a_base());
    Ok(parsed_url)
}

pub(crate) async fn is_accepted(request: RequestBuilder) -> bool {
    if let Ok(res) = request.send().await {
        res.status() == StatusCode::ACCEPTED
    } else {
        false
    }
}

pub(crate) async fn is_ok(request: RequestBuilder) -> bool {
    if let Ok(res) = request.send().await {
        matches!(res.status(), StatusCode::OK | StatusCode::NOT_MODIFIED)
    } else {
        false
    }
}

/// Client handles the URI manipulation logic and the HTTP calls to the CouchDB REST API.
/// It is also responsible for the creation/access/destruction of databases.
#[derive(Debug, Clone)]
pub struct Client {
    _client: reqwest::Client,
    dbs: Vec<&'static str>,
    _gzip: bool,
    _timeout: u64,
    uri: Url,
    username: Option<String>,
    password: Option<String>,
    pub db_prefix: String,
}

const TEST_DB_HOST: &str = "http://localhost:5984";
const TEST_DB_USER: &str = "admin";
const TEST_DB_PW: &str = "password";
const DEFAULT_TIME_OUT: u64 = 10;

impl Client {
    /// new creates a new Couch client with a default timeout of 10 seconds.
    /// The timeout is applied from when the request starts connecting until the response body has finished.
    /// The URI has to be in this format: http://hostname:5984, for example: http://192.168.64.5:5984
    pub fn new(uri: &str, username: &str, password: &str) -> CouchResult<Client> {
        Client::new_with_timeout(uri, Some(username), Some(password), DEFAULT_TIME_OUT)
    }

    /// new_no_auth creates a new Couch client with a default timeout of 10 seconds. *Without authentication*.
    /// The timeout is applied from when the request starts connecting until the response body has finished.
    /// The URI has to be in this format: http://hostname:5984, for example: http://192.168.64.5:5984
    pub fn new_no_auth(uri: &str) -> CouchResult<Client> {
        Client::new_with_timeout(uri, None, None, DEFAULT_TIME_OUT)
    }

    /// new_local_test creates a new Couch client *for testing purposes* with a default timeout of 10 seconds.
    /// The timeout is applied from when the request starts connecting until the response body has finished.
    /// The URI that will be used is: http://hostname:5984, with a username of "admin" and a password
    /// of "password". Use this only for testing!!!
    pub fn new_local_test() -> CouchResult<Client> {
        Client::new_with_timeout(TEST_DB_HOST, Some(TEST_DB_USER), Some(TEST_DB_PW), DEFAULT_TIME_OUT)
    }

    /// new_with_timeout creates a new Couch client. The URI has to be in this format: http://hostname:5984,
    /// The timeout is applied from when the request starts connecting until the response body has finished.
    /// Timeout is in seconds.
    pub fn new_with_timeout(
        uri: &str,
        username: Option<&str>,
        password: Option<&str>,
        timeout: u64,
    ) -> CouchResult<Client> {
        let mut headers = header::HeaderMap::new();

        if let Some(username) = username {
            let mut header_value = b"Basic ".to_vec();
            {
                let mut encoder = Base64Encoder::new(&mut header_value, base64::STANDARD);
                // The unwraps here are fine because Vec::write* is infallible.
                write!(encoder, "{}:", username).unwrap();
                if let Some(password) = password {
                    write!(encoder, "{}", password).unwrap();
                }
            }

            let auth_header = header::HeaderValue::from_bytes(&header_value).expect("can not set AUTHORIZATION header");
            headers.insert(header::AUTHORIZATION, auth_header);
        }

        let client = reqwest::Client::builder()
            .default_headers(headers)
            .gzip(true)
            .timeout(Duration::new(timeout, 0))
            .build()?;

        Ok(Client {
            _client: client,
            uri: parse_server(uri)?,
            _gzip: true,
            _timeout: timeout,
            dbs: Vec::new(),
            db_prefix: String::new(),
            username: username.map(|u| u.to_string()),
            password: password.map(|p| p.to_string()),
        })
    }

    pub fn get_self(&mut self) -> &mut Self {
        self
    }

    pub fn set_uri(&mut self, uri: &str) -> CouchResult<&Self> {
        self.uri = parse_server(uri)?;
        Ok(self)
    }

    pub fn set_prefix(&mut self, prefix: String) -> &Self {
        self.db_prefix = prefix;
        self
    }

    /// List the databases in CouchDB
    ///
    /// Usage:
    /// ```
    /// use std::error::Error;
    ///
    /// const DB_HOST: &str = "http://localhost:5984";
    /// const DB_USER: &str = "admin";
    /// const DB_PW: &str = "password";
    /// const TEST_DB: &str = "test_db";
    ///
    /// #[tokio::main]
    /// async fn main() -> Result<(), Box<dyn Error>> {
    ///     let client = couch_rs::Client::new(DB_HOST, DB_USER, DB_PW)?;
    ///     let db = client.db(TEST_DB).await?;
    ///     let dbs = client.list_dbs().await?;
    ///     dbs.iter().for_each(|db| println!("Database: {}", db));
    ///     Ok(())
    /// }
    ///```
    pub async fn list_dbs(&self) -> CouchResult<Vec<String>> {
        let response = self.get("/_all_dbs", None).send().await?;
        let data = response.json().await?;

        Ok(data)
    }

    fn build_dbname(&self, dbname: &str) -> String {
        self.db_prefix.clone() + dbname
    }

    /// Connect to an existing database, or create a new one, when this one does not exist.
    pub async fn db(&self, dbname: &str) -> CouchResult<Database> {
        let name = self.build_dbname(dbname);

        let db = Database::new(name.clone(), self.clone());

        let head_response = self
            .head(&name, None)
            .headers(construct_json_headers(None))
            .send()
            .await?;

        match head_response.status() {
            StatusCode::OK => Ok(db),
            _ => self.make_db(dbname).await,
        }
    }

    /// Create a new database with the given name
    pub async fn make_db(&self, dbname: &str) -> CouchResult<Database> {
        let name = self.build_dbname(dbname);

        let db = Database::new(name.clone(), self.clone());

        let put_response = self
            .put(&name, String::default())
            .headers(construct_json_headers(None))
            .send()
            .await?;

        let status = put_response.status();
        let s: CouchResponse = put_response.json().await?;

        if let Some(true) = s.ok {
            Ok(db)
        } else {
            let err = s.error.unwrap_or_else(|| s!("unspecified error"));
            Err(CouchError::new(err, status))
        }
    }

    /// Destroy the database with the given name
    pub async fn destroy_db(&self, dbname: &str) -> CouchResult<bool> {
        let response = self
            .delete(&self.build_dbname(dbname), None)
            .headers(construct_json_headers(None))
            .send()
            .await?;

        let s: CouchResponse = response.json().await?;

        Ok(s.ok.unwrap_or(false))
    }

    /// Checks if a database exists
    ///
    /// Usage:
    /// ```
    /// use couch_rs::error::CouchResult;
    ///
    /// const TEST_DB: &str = "test_db";
    ///
    /// #[tokio::main]
    /// async fn main() -> CouchResult<()> {
    ///     let client = couch_rs::Client::new_local_test()?;
    ///     let db = client.db(TEST_DB).await?;
    ///
    ///     if client.exists(TEST_DB).await? {
    ///         println!("The database exists");
    ///     }
    ///
    ///     return Ok(());
    /// }
    /// ```
    pub async fn exists(&self, dbname: &str) -> CouchResult<bool> {
<<<<<<< HEAD
        let resp = self.head(&self.build_dbname(dbname), None).send().await?;
        Ok(resp.status().is_success())
=======
        let result = self.head(self.build_dbname(dbname), None).send().await?;
        Ok(result.status().is_success())
>>>>>>> 0bbc98e1
    }

    /// Gets information about the specified database.
    /// See [common](https://docs.couchdb.org/en/stable/api/database/common.html) for more details.
    pub async fn get_info(&self, dbname: &str) -> CouchResult<DbInfo> {
        let response = self
            .get(&self.build_dbname(dbname), None)
            .send()
            .await?
            .error_for_status()?;
        let info = response.json().await?;
        Ok(info)
    }

    /// Returns meta information about the instance. The response contains information about the server,
    /// including a welcome message and the version of the server.
    /// See [common](https://docs.couchdb.org/en/stable/api/server/common.html) for more details.
    pub async fn check_status(&self) -> CouchResult<CouchStatus> {
        let response = self.get("", None).headers(construct_json_headers(None)).send().await?;

        let status = response.json().await?;
        Ok(status)
    }

    pub fn req(&self, method: Method, path: &str, opts: Option<&HashMap<String, String>>) -> RequestBuilder {
        let mut uri = self.uri.clone();
        uri.set_path(path);

        if let Some(map) = opts {
            let mut qp = uri.query_pairs_mut();
            for (k, v) in map {
                qp.append_pair(k, v);
            }
        }

        self._client
            .request(method, uri.as_str())
            .headers(construct_json_headers(Some(uri.as_str())))
    }

    pub(crate) fn get(&self, path: &str, args: Option<&HashMap<String, String>>) -> RequestBuilder {
        self.req(Method::GET, path, args)
    }

    pub(crate) fn post(&self, path: &str, body: String) -> RequestBuilder {
        self.req(Method::POST, path, None).body(body)
    }

    pub(crate) fn put(&self, path: &str, body: String) -> RequestBuilder {
        self.req(Method::PUT, path, None).body(body)
    }

    pub(crate) fn head(&self, path: &str, args: Option<&HashMap<String, String>>) -> RequestBuilder {
        self.req(Method::HEAD, path, args)
    }

    pub(crate) fn delete(&self, path: &str, args: Option<&HashMap<String, String>>) -> RequestBuilder {
        self.req(Method::DELETE, path, args)
    }
}<|MERGE_RESOLUTION|>--- conflicted
+++ resolved
@@ -249,13 +249,8 @@
     /// }
     /// ```
     pub async fn exists(&self, dbname: &str) -> CouchResult<bool> {
-<<<<<<< HEAD
-        let resp = self.head(&self.build_dbname(dbname), None).send().await?;
-        Ok(resp.status().is_success())
-=======
         let result = self.head(self.build_dbname(dbname), None).send().await?;
         Ok(result.status().is_success())
->>>>>>> 0bbc98e1
     }
 
     /// Gets information about the specified database.
